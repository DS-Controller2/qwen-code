--- conflicted
+++ resolved
@@ -4,95 +4,29 @@
  * SPDX-License-Identifier: Apache-2.0
  */
 
-import { describe, it, expect, vi, afterEach } from 'vitest';
+import { describe, it, expect, vi, afterEach, beforeEach } from 'vitest';
 import { detectIde, DetectedIde, getIdeInfo } from './detect-ide.js';
 
 describe('detectIde', () => {
   const ideProcessInfo = { pid: 123, command: 'some/path/to/code' };
   const ideProcessInfoNoCode = { pid: 123, command: 'some/path/to/fork' };
 
+  // Clear all IDE-related environment variables before each test
+  beforeEach(() => {
+    vi.stubEnv('__COG_BASHRC_SOURCED', '');
+    vi.stubEnv('REPLIT_USER', '');
+    vi.stubEnv('CURSOR_TRACE_ID', '');
+    vi.stubEnv('CODESPACES', '');
+    vi.stubEnv('EDITOR_IN_CLOUD_SHELL', '');
+    vi.stubEnv('CLOUD_SHELL', '');
+    vi.stubEnv('TERM_PRODUCT', '');
+    vi.stubEnv('MONOSPACE_ENV', '');
+  });
+
   afterEach(() => {
     vi.unstubAllEnvs();
   });
 
-<<<<<<< HEAD
-  it.each([
-    {
-      env: {},
-      expected: DetectedIde.VSCode,
-    },
-    {
-      env: { __COG_BASHRC_SOURCED: '1' },
-      expected: DetectedIde.Devin,
-    },
-    {
-      env: { REPLIT_USER: 'test' },
-      expected: DetectedIde.Replit,
-    },
-    {
-      env: { CURSOR_TRACE_ID: 'test' },
-      expected: DetectedIde.Cursor,
-    },
-    {
-      env: { CODESPACES: 'true' },
-      expected: DetectedIde.Codespaces,
-    },
-    {
-      env: { EDITOR_IN_CLOUD_SHELL: 'true' },
-      expected: DetectedIde.CloudShell,
-    },
-    {
-      env: { CLOUD_SHELL: 'true' },
-      expected: DetectedIde.CloudShell,
-    },
-    {
-      env: { TERM_PRODUCT: 'Trae' },
-      expected: DetectedIde.Trae,
-    },
-    {
-      env: { FIREBASE_DEPLOY_AGENT: 'true' },
-      expected: DetectedIde.FirebaseStudio,
-    },
-    {
-      env: { MONOSPACE_ENV: 'true' },
-      expected: DetectedIde.FirebaseStudio,
-    },
-  ])('detects the IDE for $expected', ({ env, expected }) => {
-    // Clear all environment variables first
-    vi.unstubAllEnvs();
-
-    // Set TERM_PROGRAM to vscode (required for all IDE detection)
-    vi.stubEnv('TERM_PROGRAM', 'vscode');
-
-    // Explicitly stub all environment variables that detectIde() checks to undefined
-    // This ensures no real environment variables interfere with the tests
-    vi.stubEnv('__COG_BASHRC_SOURCED', undefined);
-    vi.stubEnv('REPLIT_USER', undefined);
-    vi.stubEnv('CURSOR_TRACE_ID', undefined);
-    vi.stubEnv('CODESPACES', undefined);
-    vi.stubEnv('EDITOR_IN_CLOUD_SHELL', undefined);
-    vi.stubEnv('CLOUD_SHELL', undefined);
-    vi.stubEnv('TERM_PRODUCT', undefined);
-    vi.stubEnv('FIREBASE_DEPLOY_AGENT', undefined);
-    vi.stubEnv('MONOSPACE_ENV', undefined);
-
-    // Set only the specific environment variables for this test case
-    for (const [key, value] of Object.entries(env)) {
-      vi.stubEnv(key, value);
-    }
-
-    expect(detectIde()).toBe(expected);
-  });
-
-  it('returns undefined for non-vscode', () => {
-    // Clear all environment variables first
-    vi.unstubAllEnvs();
-
-    // Set TERM_PROGRAM to something other than vscode
-    vi.stubEnv('TERM_PROGRAM', 'definitely-not-vscode');
-
-    expect(detectIde()).toBeUndefined();
-=======
   it('should return undefined if TERM_PROGRAM is not vscode', () => {
     vi.stubEnv('TERM_PROGRAM', '');
     expect(detectIde(ideProcessInfo)).toBeUndefined();
@@ -206,6 +140,5 @@
 
   it('should return correct info for VSCodeFork', () => {
     expect(getIdeInfo(DetectedIde.VSCodeFork)).toEqual({ displayName: 'IDE' });
->>>>>>> 76553622
   });
 });