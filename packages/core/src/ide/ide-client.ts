/**
 * @license
 * Copyright 2025 Google LLC
 * SPDX-License-Identifier: Apache-2.0
 */

import * as fs from 'node:fs';
import * as path from 'node:path';
import {
  detectIde,
  DetectedIde,
  getIdeDisplayName,
} from '../ide/detect-ide.js';
import {
  ideContext,
  IdeContextNotificationSchema,
  IdeDiffAcceptedNotificationSchema,
  IdeDiffClosedNotificationSchema,
  CloseDiffResponseSchema,
  DiffUpdateResult,
} from '../ide/ideContext.js';
import { Client } from '@modelcontextprotocol/sdk/client/index.js';
import { StreamableHTTPClientTransport } from '@modelcontextprotocol/sdk/client/streamableHttp.js';

const logger = {
  // eslint-disable-next-line @typescript-eslint/no-explicit-any
  debug: (...args: any[]) => console.debug('[DEBUG] [IDEClient]', ...args),
  // eslint-disable-next-line @typescript-eslint/no-explicit-any
  error: (...args: any[]) => console.error('[ERROR] [IDEClient]', ...args),
};

export type IDEConnectionState = {
  status: IDEConnectionStatus;
  details?: string; // User-facing
};

export enum IDEConnectionStatus {
  Connected = 'connected',
  Disconnected = 'disconnected',
  Connecting = 'connecting',
}

function getRealPath(path: string): string {
  try {
    return fs.realpathSync(path);
  } catch (_e) {
    // If realpathSync fails, it might be because the path doesn't exist.
    // In that case, we can fall back to the original path.
    return path;
  }
}

/**
 * Manages the connection to and interaction with the IDE server.
 */
export class IdeClient {
  private static instance: IdeClient;
  private client: Client | undefined = undefined;
  private state: IDEConnectionState = {
    status: IDEConnectionStatus.Disconnected,
    details:
      'IDE integration is currently disabled. To enable it, run /ide enable.',
  };
  private readonly currentIde: DetectedIde | undefined;
  private readonly currentIdeDisplayName: string | undefined;
  private diffResponses = new Map<string, (result: DiffUpdateResult) => void>();

  private constructor() {
    this.currentIde = detectIde();
    if (this.currentIde) {
      this.currentIdeDisplayName = getIdeDisplayName(this.currentIde);
    }
  }

  static getInstance(): IdeClient {
    if (!IdeClient.instance) {
      IdeClient.instance = new IdeClient();
    }
    return IdeClient.instance;
  }

  async connect(): Promise<void> {
    if (!this.currentIde || !this.currentIdeDisplayName) {
      this.setState(
        IDEConnectionStatus.Disconnected,
        `IDE integration is not supported in your current environment. To use this feature, run Gemini CLI in one of these supported IDEs: ${Object.values(
          DetectedIde,
        )
          .map((ide) => getIdeDisplayName(ide))
          .join(', ')}`,
        false,
      );
      return;
    }

    this.setState(IDEConnectionStatus.Connecting);

    if (!this.validateWorkspacePath()) {
      return;
    }

    const port = this.getPortFromEnv();
    if (!port) {
      return;
    }

    await this.establishConnection(port);
  }

  /**
   * A diff is accepted with any modifications if the user performs one of the
   * following actions:
   * - Clicks the checkbox icon in the IDE to accept
   * - Runs `command+shift+p` > "Gemini CLI: Accept Diff in IDE" to accept
   * - Selects "accept" in the CLI UI
   * - Saves the file via `ctrl/command+s`
   *
   * A diff is rejected if the user performs one of the following actions:
   * - Clicks the "x" icon in the IDE
   * - Runs "Gemini CLI: Close Diff in IDE"
   * - Selects "no" in the CLI UI
   * - Closes the file
   */
  async openDiff(
    filePath: string,
    newContent?: string,
  ): Promise<DiffUpdateResult> {
    return new Promise<DiffUpdateResult>((resolve, reject) => {
      this.diffResponses.set(filePath, resolve);
      this.client
        ?.callTool({
          name: `openDiff`,
          arguments: {
            filePath,
            newContent,
          },
        })
        .catch((err) => {
          logger.debug(`callTool for ${filePath} failed:`, err);
          reject(err);
        });
    });
  }

  async closeDiff(filePath: string): Promise<string | undefined> {
    try {
      const result = await this.client?.callTool({
        name: `closeDiff`,
        arguments: {
          filePath,
        },
      });

      if (result) {
        const parsed = CloseDiffResponseSchema.parse(result);
        return parsed.content;
      }
    } catch (err) {
      logger.debug(`callTool for ${filePath} failed:`, err);
    }
    return;
  }

  // Closes the diff. Instead of waiting for a notification,
  // manually resolves the diff resolver as the desired outcome.
  async resolveDiffFromCli(filePath: string, outcome: 'accepted' | 'rejected') {
    const content = await this.closeDiff(filePath);
    const resolver = this.diffResponses.get(filePath);
    if (resolver) {
      if (outcome === 'accepted') {
        resolver({ status: 'accepted', content });
      } else {
        resolver({ status: 'rejected', content: undefined });
      }
      this.diffResponses.delete(filePath);
    }
  }

  async disconnect() {
    if (this.state.status === IDEConnectionStatus.Disconnected) {
      return;
    }
    for (const filePath of this.diffResponses.keys()) {
      await this.closeDiff(filePath);
    }
    this.diffResponses.clear();
    this.setState(
      IDEConnectionStatus.Disconnected,
      'IDE integration disabled. To enable it again, run /ide enable.',
    );
    this.client?.close();
  }

  getCurrentIde(): DetectedIde | undefined {
    return this.currentIde;
  }

  getConnectionStatus(): IDEConnectionState {
    return this.state;
  }

<<<<<<< HEAD
  private setState(status: IDEConnectionStatus, details?: string) {
=======
  getDetectedIdeDisplayName(): string | undefined {
    return this.currentIdeDisplayName;
  }

  private setState(
    status: IDEConnectionStatus,
    details?: string,
    logToConsole = false,
  ) {
>>>>>>> 5349c4d0
    const isAlreadyDisconnected =
      this.state.status === IDEConnectionStatus.Disconnected &&
      status === IDEConnectionStatus.Disconnected;

    // Only update details & log to console if the state wasn't already
    // disconnected, so that the first detail message is preserved.
    if (!isAlreadyDisconnected) {
      this.state = { status, details };
      if (details) {
        if (logToConsole) {
          logger.error(details);
        } else {
          // We only want to log disconnect messages to debug
          // if they are not already being logged to the console.
          logger.debug(details);
        }
      }
    }

    if (status === IDEConnectionStatus.Disconnected) {
      ideContext.clearIdeContext();
    }
  }

  private validateWorkspacePath(): boolean {
    const ideWorkspacePath = process.env['GEMINI_CLI_IDE_WORKSPACE_PATH'];
    if (ideWorkspacePath === undefined) {
      this.setState(
        IDEConnectionStatus.Disconnected,
        `Failed to connect to IDE companion extension for ${this.currentIdeDisplayName}. Please ensure the extension is running and try refreshing your terminal. To install the extension, run /ide install.`,
        true,
      );
      return false;
    }
    if (ideWorkspacePath === '') {
      this.setState(
        IDEConnectionStatus.Disconnected,
        `To use this feature, please open a single workspace folder in ${this.currentIdeDisplayName} and try again.`,
        true,
      );
      return false;
    }

    const idePath = getRealPath(ideWorkspacePath).toLocaleLowerCase();
    const cwd = getRealPath(process.cwd()).toLocaleLowerCase();
    const rel = path.relative(idePath, cwd);
    if (rel.startsWith('..') || path.isAbsolute(rel)) {
      this.setState(
        IDEConnectionStatus.Disconnected,
        `Directory mismatch. Gemini CLI is running in a different location than the open workspace in ${this.currentIdeDisplayName}. Please run the CLI from the same directory as your project's root folder.`,
        true,
      );
      return false;
    }
    return true;
  }

  private getPortFromEnv(): string | undefined {
    const port = process.env['GEMINI_CLI_IDE_SERVER_PORT'];
    if (!port) {
      this.setState(
        IDEConnectionStatus.Disconnected,
        `Failed to connect to IDE companion extension for ${this.currentIdeDisplayName}. Please ensure the extension is running and try restarting your terminal. To install the extension, run /ide install.`,
        true,
      );
      return undefined;
    }
    return port;
  }

  private registerClientHandlers() {
    if (!this.client) {
      return;
    }

    this.client.setNotificationHandler(
      IdeContextNotificationSchema,
      (notification) => {
        ideContext.setIdeContext(notification.params);
      },
    );
    this.client.onerror = (_error) => {
      this.setState(
        IDEConnectionStatus.Disconnected,
        `IDE connection error. The connection was lost unexpectedly. Please try reconnecting by running /ide enable`,
        true,
      );
    };
    this.client.onclose = () => {
      this.setState(
        IDEConnectionStatus.Disconnected,
        `IDE connection error. The connection was lost unexpectedly. Please try reconnecting by running /ide enable`,
        true,
      );
    };
    this.client.setNotificationHandler(
      IdeDiffAcceptedNotificationSchema,
      (notification) => {
        const { filePath, content } = notification.params;
        const resolver = this.diffResponses.get(filePath);
        if (resolver) {
          resolver({ status: 'accepted', content });
          this.diffResponses.delete(filePath);
        } else {
          logger.debug(`No resolver found for ${filePath}`);
        }
      },
    );

    this.client.setNotificationHandler(
      IdeDiffClosedNotificationSchema,
      (notification) => {
        const { filePath } = notification.params;
        const resolver = this.diffResponses.get(filePath);
        if (resolver) {
          resolver({ status: 'rejected', content: undefined });
          this.diffResponses.delete(filePath);
        } else {
          logger.debug(`No resolver found for ${filePath}`);
        }
      },
    );
  }

  private async establishConnection(port: string) {
    let transport: StreamableHTTPClientTransport | undefined;
    try {
      this.client = new Client({
        name: 'streamable-http-client',
        // TODO(#3487): use the CLI version here.
        version: '1.0.0',
      });

      transport = new StreamableHTTPClientTransport(
        new URL(`http://${getIdeServerHost()}:${port}/mcp`),
      );

      this.registerClientHandlers();

      await this.client.connect(transport);
      this.registerClientHandlers();
      this.setState(IDEConnectionStatus.Connected);
    } catch (_error) {
      this.setState(
        IDEConnectionStatus.Disconnected,
        `Failed to connect to IDE companion extension for ${this.currentIdeDisplayName}. Please ensure the extension is running and try restarting your terminal. To install the extension, run /ide install.`,
        true,
      );
      if (transport) {
        try {
          await transport.close();
        } catch (closeError) {
          logger.debug('Failed to close transport:', closeError);
        }
      }
    }
  }
<<<<<<< HEAD

  async init(): Promise<void> {
    if (this.state.status === IDEConnectionStatus.Connected) {
      return;
    }
    if (!this.currentIde) {
      this.setState(
        IDEConnectionStatus.Disconnected,
        'Not running in a supported IDE, skipping connection.',
      );
      return;
    }

    this.setState(IDEConnectionStatus.Connecting);

    if (!this.validateWorkspacePath()) {
      return;
    }

    const port = this.getPortFromEnv();
    if (!port) {
      return;
    }

    await this.establishConnection(port);
  }

  dispose() {
    this.client?.close();
  }

  getDetectedIdeDisplayName(): string | undefined {
    return this.currentIdeDisplayName;
  }

  setDisconnected() {
    this.setState(IDEConnectionStatus.Disconnected);
  }
=======
}

function getIdeServerHost() {
  const isInContainer =
    fs.existsSync('/.dockerenv') || fs.existsSync('/run/.containerenv');
  return isInContainer ? 'host.docker.internal' : 'localhost';
>>>>>>> 5349c4d0
}<|MERGE_RESOLUTION|>--- conflicted
+++ resolved
@@ -199,9 +199,6 @@
     return this.state;
   }
 
-<<<<<<< HEAD
-  private setState(status: IDEConnectionStatus, details?: string) {
-=======
   getDetectedIdeDisplayName(): string | undefined {
     return this.currentIdeDisplayName;
   }
@@ -211,7 +208,6 @@
     details?: string,
     logToConsole = false,
   ) {
->>>>>>> 5349c4d0
     const isAlreadyDisconnected =
       this.state.status === IDEConnectionStatus.Disconnected &&
       status === IDEConnectionStatus.Disconnected;
@@ -369,7 +365,6 @@
       }
     }
   }
-<<<<<<< HEAD
 
   async init(): Promise<void> {
     if (this.state.status === IDEConnectionStatus.Connected) {
@@ -401,19 +396,13 @@
     this.client?.close();
   }
 
-  getDetectedIdeDisplayName(): string | undefined {
-    return this.currentIdeDisplayName;
-  }
-
   setDisconnected() {
     this.setState(IDEConnectionStatus.Disconnected);
   }
-=======
 }
 
 function getIdeServerHost() {
   const isInContainer =
     fs.existsSync('/.dockerenv') || fs.existsSync('/run/.containerenv');
   return isInContainer ? 'host.docker.internal' : 'localhost';
->>>>>>> 5349c4d0
 }