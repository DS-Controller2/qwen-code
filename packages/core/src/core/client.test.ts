--- conflicted
+++ resolved
@@ -263,11 +263,8 @@
       getCliVersion: vi.fn().mockReturnValue('1.0.0'),
       getChatCompression: vi.fn().mockReturnValue(undefined),
       getSkipNextSpeakerCheck: vi.fn().mockReturnValue(false),
-<<<<<<< HEAD
       getSubagentManager: vi.fn().mockReturnValue(mockSubagentManager),
-=======
       getSkipLoopDetection: vi.fn().mockReturnValue(false),
->>>>>>> b99de25e
     };
     const MockedConfig = vi.mocked(Config, true);
     MockedConfig.mockImplementation(
