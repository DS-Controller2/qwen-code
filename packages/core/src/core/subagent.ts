/**
 * @license
 * Copyright 2025 Google LLC
 * SPDX-License-Identifier: Apache-2.0
 */

import { reportError } from '../utils/errorReporting.js';
<<<<<<< HEAD
import { Config } from '../config/config.js';
import { ToolCallRequestInfo } from './turn.js';
=======
import { ToolRegistry } from '../tools/tool-registry.js';
import type { AnyDeclarativeTool } from '../tools/tools.js';
import type { Config } from '../config/config.js';
import type { ToolCallRequestInfo } from './turn.js';
>>>>>>> 76553622
import { executeToolCall } from './nonInteractiveToolExecutor.js';
import { createContentGenerator } from './contentGenerator.js';
import { getEnvironmentContext } from '../utils/environmentContext.js';
import type {
  Content,
  Part,
  FunctionCall,
  GenerateContentConfig,
  FunctionDeclaration,
} from '@google/genai';
import { Type } from '@google/genai';
import { GeminiChat } from './geminiChat.js';

/**
 * @fileoverview Defines the configuration interfaces for a subagent.
 *
 * These interfaces specify the structure for defining the subagent's prompt,
 * the model parameters, and the execution settings.
 */

/**
 * Describes the possible termination modes for a subagent.
 * This enum provides a clear indication of why a subagent's execution might have ended.
 */
export enum SubagentTerminateMode {
  /**
   * Indicates that the subagent's execution terminated due to an unrecoverable error.
   */
  ERROR = 'ERROR',
  /**
   * Indicates that the subagent's execution terminated because it exceeded the maximum allowed working time.
   */
  TIMEOUT = 'TIMEOUT',
  /**
   * Indicates that the subagent's execution successfully completed all its defined goals.
   */
  GOAL = 'GOAL',
  /**
   * Indicates that the subagent's execution terminated because it exceeded the maximum number of turns.
   */
  MAX_TURNS = 'MAX_TURNS',
}

/**
 * Represents the output structure of a subagent's execution.
 * This interface defines the data that a subagent will return upon completion,
 * including any emitted variables and the reason for its termination.
 */
export interface OutputObject {
  /**
   * A record of key-value pairs representing variables emitted by the subagent
   * during its execution. These variables can be used by the calling agent.
   */
  emitted_vars: Record<string, string>;
  /**
   * The reason for the subagent's termination, indicating whether it completed
   * successfully, timed out, or encountered an error.
   */
  terminate_reason: SubagentTerminateMode;
}

/**
 * Configures the initial prompt for the subagent.
 */
export interface PromptConfig {
  /**
   * A single system prompt string that defines the subagent's persona and instructions.
   * Note: You should use either `systemPrompt` or `initialMessages`, but not both.
   */
  systemPrompt?: string;

  /**
   * An array of user/model content pairs to seed the chat history for few-shot prompting.
   * Note: You should use either `systemPrompt` or `initialMessages`, but not both.
   */
  initialMessages?: Content[];
}

/**
 * Configures the tools available to the subagent during its execution.
 */
export interface ToolConfig {
  /**
   * A list of tool names (from the tool registry), full function declarations,
   * or BaseTool instances that the subagent is permitted to use.
   */
  tools: Array<string | FunctionDeclaration | AnyDeclarativeTool>;
}

/**
 * Configures the expected outputs for the subagent.
 */
export interface OutputConfig {
  /**
   * A record describing the variables the subagent is expected to emit.
   * The subagent will be prompted to generate these values before terminating.
   */
  outputs: Record<string, string>;
}

/**
 * Configures the generative model parameters for the subagent.
 * This interface specifies the model to be used and its associated generation settings,
 * such as temperature and top-p values, which influence the creativity and diversity of the model's output.
 */
export interface ModelConfig {
  /**
   * The name or identifier of the model to be used (e.g., 'gemini-2.5-pro').
   *
   * TODO: In the future, this needs to support 'auto' or some other string to support routing use cases.
   */
  model: string;
  /**
   * The temperature for the model's sampling process.
   */
  temp: number;
  /**
   * The top-p value for nucleus sampling.
   */
  top_p: number;
}

/**
 * Configures the execution environment and constraints for the subagent.
 * This interface defines parameters that control the subagent's runtime behavior,
 * such as maximum execution time, to prevent infinite loops or excessive resource consumption.
 *
 * TODO: Consider adding max_tokens as a form of budgeting.
 */
export interface RunConfig {
  /** The maximum execution time for the subagent in minutes. */
  max_time_minutes: number;
  /**
   * The maximum number of conversational turns (a user message + model response)
   * before the execution is terminated. Helps prevent infinite loops.
   */
  max_turns?: number;
}

export interface SubAgentOptions {
  toolConfig?: ToolConfig;
  outputConfig?: OutputConfig;
  onMessage?: (message: string) => void;
}

/**
 * Manages the runtime context state for the subagent.
 * This class provides a mechanism to store and retrieve key-value pairs
 * that represent the dynamic state and variables accessible to the subagent
 * during its execution.
 */
export class ContextState {
  private state: Record<string, unknown> = {};

  /**
   * Retrieves a value from the context state.
   *
   * @param key - The key of the value to retrieve.
   * @returns The value associated with the key, or undefined if the key is not found.
   */
  get(key: string): unknown {
    return this.state[key];
  }

  /**
   * Sets a value in the context state.
   *
   * @param key - The key to set the value under.
   * @param value - The value to set.
   */
  set(key: string, value: unknown): void {
    this.state[key] = value;
  }

  /**
   * Retrieves all keys in the context state.
   *
   * @returns An array of all keys in the context state.
   */
  get_keys(): string[] {
    return Object.keys(this.state);
  }
}

/**
 * Replaces `${...}` placeholders in a template string with values from a context.
 *
 * This function identifies all placeholders in the format `${key}`, validates that
 * each key exists in the provided `ContextState`, and then performs the substitution.
 *
 * @param template The template string containing placeholders.
 * @param context The `ContextState` object providing placeholder values.
 * @returns The populated string with all placeholders replaced.
 * @throws {Error} if any placeholder key is not found in the context.
 */
function templateString(template: string, context: ContextState): string {
  const placeholderRegex = /\$\{(\w+)\}/g;

  // First, find all unique keys required by the template.
  const requiredKeys = new Set(
    Array.from(template.matchAll(placeholderRegex), (match) => match[1]),
  );

  // Check if all required keys exist in the context.
  const contextKeys = new Set(context.get_keys());
  const missingKeys = Array.from(requiredKeys).filter(
    (key) => !contextKeys.has(key),
  );

  if (missingKeys.length > 0) {
    throw new Error(
      `Missing context values for the following keys: ${missingKeys.join(
        ', ',
      )}`,
    );
  }

  // Perform the replacement using a replacer function.
  return template.replace(placeholderRegex, (_match, key) =>
    String(context.get(key)),
  );
}

/**
 * Represents the scope and execution environment for a subagent.
 * This class orchestrates the subagent's lifecycle, managing its chat interactions,
 * runtime context, and the collection of its outputs.
 */
export class SubAgentScope {
  output: OutputObject = {
    terminate_reason: SubagentTerminateMode.ERROR,
    emitted_vars: {},
  };
  private readonly subagentId: string;
  private readonly toolConfig?: ToolConfig;
  private readonly outputConfig?: OutputConfig;
  private readonly onMessage?: (message: string) => void;
  private readonly toolRegistry: ToolRegistry;

  /**
   * Constructs a new SubAgentScope instance.
   * @param name - The name for the subagent, used for logging and identification.
   * @param runtimeContext - The shared runtime configuration and services.
   * @param promptConfig - Configuration for the subagent's prompt and behavior.
   * @param modelConfig - Configuration for the generative model parameters.
   * @param runConfig - Configuration for the subagent's execution environment.
   * @param options - Optional configurations for the subagent.
   */
  private constructor(
    readonly name: string,
    readonly runtimeContext: Config,
    private readonly promptConfig: PromptConfig,
    private readonly modelConfig: ModelConfig,
    private readonly runConfig: RunConfig,
    toolRegistry: ToolRegistry,
    options: SubAgentOptions = {},
  ) {
    const randomPart = Math.random().toString(36).slice(2, 8);
    this.subagentId = `${this.name}-${randomPart}`;
    this.toolConfig = options.toolConfig;
    this.outputConfig = options.outputConfig;
    this.onMessage = options.onMessage;
    this.toolRegistry = toolRegistry;
  }

  /**
   * Creates and validates a new SubAgentScope instance.
   * This factory method ensures that all tools provided in the prompt configuration
   * are valid for non-interactive use before creating the subagent instance.
   * @param name - The name of the subagent.
   * @param runtimeContext - The shared runtime configuration and services.
   * @param promptConfig - Configuration for the subagent's prompt and behavior.
   * @param modelConfig - Configuration for the generative model parameters.
   * @param runConfig - Configuration for the subagent's execution environment.
   * @param options - Optional configurations for the subagent.
   * @returns A promise that resolves to a valid SubAgentScope instance.
   * @throws {Error} If any tool requires user confirmation.
   */
  static async create(
    name: string,
    runtimeContext: Config,
    promptConfig: PromptConfig,
    modelConfig: ModelConfig,
    runConfig: RunConfig,
    options: SubAgentOptions = {},
  ): Promise<SubAgentScope> {
<<<<<<< HEAD
    if (toolConfig) {
      const toolRegistry = runtimeContext.getToolRegistry();
      const toolsToLoad: string[] = [];
      for (const tool of toolConfig.tools) {
=======
    const subagentToolRegistry = new ToolRegistry(runtimeContext);
    if (options.toolConfig) {
      for (const tool of options.toolConfig.tools) {
>>>>>>> 76553622
        if (typeof tool === 'string') {
          const toolFromRegistry = (
            await runtimeContext.getToolRegistry()
          ).getTool(tool);
          if (toolFromRegistry) {
            subagentToolRegistry.registerTool(toolFromRegistry);
          }
        } else if (
          typeof tool === 'object' &&
          'name' in tool &&
          'build' in tool
        ) {
          subagentToolRegistry.registerTool(tool);
        } else {
          // This is a FunctionDeclaration, which we can't add to the registry.
          // We'll rely on the validation below to catch any issues.
        }
      }

      for (const tool of subagentToolRegistry.getAllTools()) {
        const schema = tool.schema.parametersJsonSchema as {
          required?: string[];
        };
        const requiredParams = schema?.required ?? [];
        if (requiredParams.length > 0) {
          // This check is imperfect. A tool might require parameters but still
          // be interactive (e.g., `delete_file(path)`). However, we cannot
          // build a generic invocation without knowing what dummy parameters
          // to provide. Crashing here because `build({})` fails is worse
          // than allowing a potential hang later if an interactive tool is
          // used. This is a best-effort check.
          console.warn(
            `Cannot check tool "${tool.name}" for interactivity because it requires parameters. Assuming it is safe for non-interactive use.`,
          );
          continue;
        }

        const invocation = tool.build({});
        const confirmationDetails = await invocation.shouldConfirmExecute(
          new AbortController().signal,
        );
        if (confirmationDetails) {
          throw new Error(
            `Tool "${tool.name}" requires user confirmation and cannot be used in a non-interactive subagent.`,
          );
        }
      }
    }

    return new SubAgentScope(
      name,
      runtimeContext,
      promptConfig,
      modelConfig,
      runConfig,
      subagentToolRegistry,
      options,
    );
  }

  /**
   * Runs the subagent in a non-interactive mode.
   * This method orchestrates the subagent's execution loop, including prompt templating,
   * tool execution, and termination conditions.
   * @param {ContextState} context - The current context state containing variables for prompt templating.
   * @returns {Promise<void>} A promise that resolves when the subagent has completed its execution.
   */
  async runNonInteractive(context: ContextState): Promise<void> {
    const startTime = Date.now();
    let turnCounter = 0;
    try {
      const chat = await this.createChatObject(context);

<<<<<<< HEAD
    const abortController = new AbortController();
    const toolRegistry = this.runtimeContext.getToolRegistry();
=======
      if (!chat) {
        this.output.terminate_reason = SubagentTerminateMode.ERROR;
        return;
      }
>>>>>>> 76553622

      const abortController = new AbortController();

      // Prepare the list of tools available to the subagent.
      const toolsList: FunctionDeclaration[] = [];
      if (this.toolConfig) {
        const toolsToLoad: string[] = [];
        for (const tool of this.toolConfig.tools) {
          if (typeof tool === 'string') {
            toolsToLoad.push(tool);
          } else if (typeof tool === 'object' && 'schema' in tool) {
            // This is a tool instance with a schema property
            toolsList.push(tool.schema);
          } else {
            // This is a raw FunctionDeclaration
            toolsList.push(tool);
          }
        }
        toolsList.push(
          ...this.toolRegistry.getFunctionDeclarationsFiltered(toolsToLoad),
        );
      }
      // Add local scope functions if outputs are expected.
      if (this.outputConfig && this.outputConfig.outputs) {
        toolsList.push(...this.getScopeLocalFuncDefs());
      }

      let currentMessages: Content[] = [
        { role: 'user', parts: [{ text: 'Get Started!' }] },
      ];

      while (true) {
        // Check termination conditions.
        if (
          this.runConfig.max_turns &&
          turnCounter >= this.runConfig.max_turns
        ) {
          this.output.terminate_reason = SubagentTerminateMode.MAX_TURNS;
          break;
        }
        let durationMin = (Date.now() - startTime) / (1000 * 60);
        if (durationMin >= this.runConfig.max_time_minutes) {
          this.output.terminate_reason = SubagentTerminateMode.TIMEOUT;
          break;
        }

        const promptId = `${this.runtimeContext.getSessionId()}#${this.subagentId}#${turnCounter++}`;
        const messageParams = {
          message: currentMessages[0]?.parts || [],
          config: {
            abortSignal: abortController.signal,
            tools: [{ functionDeclarations: toolsList }],
          },
        };

        const responseStream = await chat.sendMessageStream(
          messageParams,
          promptId,
        );

        const functionCalls: FunctionCall[] = [];
        let textResponse = '';
        for await (const resp of responseStream) {
          if (abortController.signal.aborted) return;
          if (resp.functionCalls) {
            functionCalls.push(...resp.functionCalls);
          }
          const text = resp.text;
          if (text) {
            textResponse += text;
          }
        }

        if (this.onMessage && textResponse) {
          this.onMessage(textResponse);
        }

        durationMin = (Date.now() - startTime) / (1000 * 60);
        if (durationMin >= this.runConfig.max_time_minutes) {
          this.output.terminate_reason = SubagentTerminateMode.TIMEOUT;
          break;
        }

        if (functionCalls.length > 0) {
          currentMessages = await this.processFunctionCalls(
            functionCalls,
            abortController,
            promptId,
          );
        }

        // Check for goal completion after processing function calls,
        // as `self.emitvalue` might have completed the requirements.
        if (
          this.outputConfig &&
          Object.keys(this.outputConfig.outputs).length > 0
        ) {
          const remainingVars = Object.keys(this.outputConfig.outputs).filter(
            (key) => !(key in this.output.emitted_vars),
          );

          if (remainingVars.length === 0) {
            this.output.terminate_reason = SubagentTerminateMode.GOAL;
            break;
          }
        }

        if (functionCalls.length === 0) {
          // Model stopped calling tools. Check if goal is met.
          if (
            !this.outputConfig ||
            Object.keys(this.outputConfig.outputs).length === 0
          ) {
            this.output.terminate_reason = SubagentTerminateMode.GOAL;
            break;
          }

          const remainingVars = Object.keys(this.outputConfig.outputs).filter(
            (key) => !(key in this.output.emitted_vars),
          );

          if (remainingVars.length === 0) {
            this.output.terminate_reason = SubagentTerminateMode.GOAL;
            break;
          }

          const nudgeMessage = `You have stopped calling tools but have not emitted the following required variables: ${remainingVars.join(
            ', ',
          )}. Please use the 'self.emitvalue' tool to emit them now, or continue working if necessary.`;

          console.debug(nudgeMessage);

          currentMessages = [
            {
              role: 'user',
              parts: [{ text: nudgeMessage }],
            },
          ];
        }
      }
    } catch (error) {
      console.error('Error during subagent execution:', error);
      this.output.terminate_reason = SubagentTerminateMode.ERROR;
      throw error;
    }
  }

  /**
   * Processes a list of function calls, executing each one and collecting their responses.
   * This method iterates through the provided function calls, executes them using the
   * `executeToolCall` function (or handles `self.emitvalue` internally), and aggregates
   * their results. It also manages error reporting for failed tool executions.
   * @param {FunctionCall[]} functionCalls - An array of `FunctionCall` objects to process.
   * @param {ToolRegistry} toolRegistry - The tool registry to look up and execute tools.
   * @param {AbortController} abortController - An `AbortController` to signal cancellation of tool executions.
   * @returns {Promise<Content[]>} A promise that resolves to an array of `Content` parts representing the tool responses,
   *          which are then used to update the chat history.
   */
  private async processFunctionCalls(
    functionCalls: FunctionCall[],
    abortController: AbortController,
    promptId: string,
  ): Promise<Content[]> {
    const toolResponseParts: Part[] = [];

    for (const functionCall of functionCalls) {
      if (this.onMessage) {
        const args = JSON.stringify(functionCall.args ?? {});
        // Truncate arguments
        const MAX_ARGS_LENGTH = 250;
        const truncatedArgs =
          args.length > MAX_ARGS_LENGTH
            ? `${args.substring(0, MAX_ARGS_LENGTH)}...`
            : args;
        this.onMessage(
          `

**Executing tool: ${functionCall.name} with args ${truncatedArgs}**

`,
        );
      }
      const callId = functionCall.id ?? `${functionCall.name}-${Date.now()}`;
      const requestInfo: ToolCallRequestInfo = {
        callId,
        name: functionCall.name as string,
        args: (functionCall.args ?? {}) as Record<string, unknown>,
        isClientInitiated: true,
        prompt_id: promptId,
      };

      let toolResponse;

      // Handle scope-local tools first.
      if (functionCall.name === 'self.emitvalue') {
        const valName = String(requestInfo.args['emit_variable_name']);
        const valVal = String(requestInfo.args['emit_variable_value']);
        this.output.emitted_vars[valName] = valVal;

        toolResponse = {
          callId,
          responseParts: [{ text: `Emitted variable ${valName} successfully` }],
          resultDisplay: `Emitted variable ${valName} successfully`,
          error: undefined,
        };
      } else {
        toolResponse = await executeToolCall(
          this.runtimeContext,
          requestInfo,
          abortController.signal,
        );
      }

      if (toolResponse.error) {
        console.error(
          `Error executing tool ${functionCall.name}: ${toolResponse.resultDisplay || toolResponse.error.message}`,
        );
      }

      if (toolResponse.responseParts) {
        toolResponseParts.push(...toolResponse.responseParts);
      }
    }
    // If all tool calls failed, inform the model so it can re-evaluate.
    if (functionCalls.length > 0 && toolResponseParts.length === 0) {
      toolResponseParts.push({
        text: 'All tool calls failed. Please analyze the errors and try an alternative approach.',
      });
    }

    return [{ role: 'user', parts: toolResponseParts }];
  }

  private async createChatObject(context: ContextState) {
    if (!this.promptConfig.systemPrompt && !this.promptConfig.initialMessages) {
      throw new Error(
        'PromptConfig must have either `systemPrompt` or `initialMessages` defined.',
      );
    }
    if (this.promptConfig.systemPrompt && this.promptConfig.initialMessages) {
      throw new Error(
        'PromptConfig cannot have both `systemPrompt` and `initialMessages` defined.',
      );
    }

    const envParts = await getEnvironmentContext(this.runtimeContext);
    const envHistory: Content[] = [
      { role: 'user', parts: envParts },
      { role: 'model', parts: [{ text: 'Got it. Thanks for the context!' }] },
    ];

    const start_history = [
      ...envHistory,
      ...(this.promptConfig.initialMessages ?? []),
    ];

    const systemInstruction = this.promptConfig.systemPrompt
      ? this.buildChatSystemPrompt(context)
      : undefined;

    try {
      const generationConfig: GenerateContentConfig & {
        systemInstruction?: string | Content;
      } = {
        temperature: this.modelConfig.temp,
        topP: this.modelConfig.top_p,
      };

      if (systemInstruction) {
        generationConfig.systemInstruction = systemInstruction;
      }

      const contentGenerator = await createContentGenerator(
        this.runtimeContext.getContentGeneratorConfig(),
        this.runtimeContext,
        this.runtimeContext.getSessionId(),
      );

      this.runtimeContext.setModel(this.modelConfig.model);

      return new GeminiChat(
        this.runtimeContext,
        contentGenerator,
        generationConfig,
        start_history,
      );
    } catch (error) {
      await reportError(
        error,
        'Error initializing Gemini chat session.',
        start_history,
        'startChat',
      );
      // The calling function will handle the undefined return.
      return undefined;
    }
  }

  /**
   * Returns an array of FunctionDeclaration objects for tools that are local to the subagent's scope.
   * Currently, this includes the `self.emitvalue` tool for emitting variables.
   * @returns An array of `FunctionDeclaration` objects.
   */
  private getScopeLocalFuncDefs() {
    const emitValueTool: FunctionDeclaration = {
      name: 'self.emitvalue',
      description: `* This tool emits A SINGLE return value from this execution, such that it can be collected and presented to the calling function.
        * You can only emit ONE VALUE each time you call this tool. You are expected to call this tool MULTIPLE TIMES if you have MULTIPLE OUTPUTS.`,
      parameters: {
        type: Type.OBJECT,
        properties: {
          emit_variable_name: {
            description: 'This is the name of the variable to be returned.',
            type: Type.STRING,
          },
          emit_variable_value: {
            description:
              'This is the _value_ to be returned for this variable.',
            type: Type.STRING,
          },
        },
        required: ['emit_variable_name', 'emit_variable_value'],
      },
    };

    return [emitValueTool];
  }

  /**
   * Builds the system prompt for the chat based on the provided configurations.
   * It templates the base system prompt and appends instructions for emitting
   * variables if an `OutputConfig` is provided.
   * @param {ContextState} context - The context for templating.
   * @returns {string} The complete system prompt.
   */
  private buildChatSystemPrompt(context: ContextState): string {
    if (!this.promptConfig.systemPrompt) {
      // This should ideally be caught in createChatObject, but serves as a safeguard.
      return '';
    }

    let finalPrompt = templateString(this.promptConfig.systemPrompt, context);

    // Add instructions for emitting variables if needed.
    if (this.outputConfig && this.outputConfig.outputs) {
      let outputInstructions =
        '\n\nAfter you have achieved all other goals, you MUST emit the required output variables. For each expected output, make one final call to the `self.emitvalue` tool.';

      for (const [key, value] of Object.entries(this.outputConfig.outputs)) {
        outputInstructions += `\n* Use 'self.emitvalue' to emit the '${key}' key, with a value described as: '${value}'`;
      }
      finalPrompt += outputInstructions;
    }

    // Add general non-interactive instructions.
    finalPrompt += `

Important Rules:
 * You are running in a non-interactive mode. You CANNOT ask the user for input or clarification. You must proceed with the information you have.
 * Once you believe all goals have been met and all required outputs have been emitted, stop calling tools.`;

    return finalPrompt;
  }
}<|MERGE_RESOLUTION|>--- conflicted
+++ resolved
@@ -5,15 +5,10 @@
  */
 
 import { reportError } from '../utils/errorReporting.js';
-<<<<<<< HEAD
-import { Config } from '../config/config.js';
-import { ToolCallRequestInfo } from './turn.js';
-=======
 import { ToolRegistry } from '../tools/tool-registry.js';
 import type { AnyDeclarativeTool } from '../tools/tools.js';
 import type { Config } from '../config/config.js';
 import type { ToolCallRequestInfo } from './turn.js';
->>>>>>> 76553622
 import { executeToolCall } from './nonInteractiveToolExecutor.js';
 import { createContentGenerator } from './contentGenerator.js';
 import { getEnvironmentContext } from '../utils/environmentContext.js';
@@ -300,16 +295,9 @@
     runConfig: RunConfig,
     options: SubAgentOptions = {},
   ): Promise<SubAgentScope> {
-<<<<<<< HEAD
-    if (toolConfig) {
-      const toolRegistry = runtimeContext.getToolRegistry();
-      const toolsToLoad: string[] = [];
-      for (const tool of toolConfig.tools) {
-=======
     const subagentToolRegistry = new ToolRegistry(runtimeContext);
     if (options.toolConfig) {
       for (const tool of options.toolConfig.tools) {
->>>>>>> 76553622
         if (typeof tool === 'string') {
           const toolFromRegistry = (
             await runtimeContext.getToolRegistry()
@@ -383,15 +371,10 @@
     try {
       const chat = await this.createChatObject(context);
 
-<<<<<<< HEAD
-    const abortController = new AbortController();
-    const toolRegistry = this.runtimeContext.getToolRegistry();
-=======
       if (!chat) {
         this.output.terminate_reason = SubagentTerminateMode.ERROR;
         return;
       }
->>>>>>> 76553622
 
       const abortController = new AbortController();
 
