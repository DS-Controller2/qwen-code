--- conflicted
+++ resolved
@@ -13,12 +13,9 @@
 import { MarkdownDisplay } from '../../utils/MarkdownDisplay.js';
 import { GeminiRespondingSpinner } from '../GeminiRespondingSpinner.js';
 import { MaxSizedBox } from '../shared/MaxSizedBox.js';
-<<<<<<< HEAD
 import { TodoDisplay } from '../TodoDisplay.js';
-import { TodoResultDisplay } from '@qwen-code/qwen-code-core';
-=======
+import type { TodoResultDisplay } from '@qwen-code/qwen-code-core';
 import { TOOL_STATUS } from '../../constants.js';
->>>>>>> 76553622
 
 const STATIC_HEIGHT = 1;
 const RESERVED_LINE_COUNT = 5; // for tool name, status, padding etc.
