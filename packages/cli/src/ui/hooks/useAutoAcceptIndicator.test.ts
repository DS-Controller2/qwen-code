--- conflicted
+++ resolved
@@ -16,20 +16,11 @@
 import { renderHook, act } from '@testing-library/react';
 import { useAutoAcceptIndicator } from './useAutoAcceptIndicator.js';
 
-<<<<<<< HEAD
-import {
-  Config,
-  Config as ActualConfigType,
-  ApprovalMode,
-} from '@qwen-code/qwen-code-core';
-import { useKeypress, Key } from './useKeypress.js';
-=======
-import type { Config as ActualConfigType } from '@google/gemini-cli-core';
-import { Config, ApprovalMode } from '@google/gemini-cli-core';
+import type { Config as ActualConfigType } from '@qwen-code/qwen-code-core';
+import { Config, ApprovalMode } from '@qwen-code/qwen-code-core';
 import type { Key } from './useKeypress.js';
 import { useKeypress } from './useKeypress.js';
 import { MessageType } from '../types.js';
->>>>>>> 76553622
 
 vi.mock('./useKeypress.js');
 
