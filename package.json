--- conflicted
+++ resolved
@@ -1,11 +1,6 @@
 {
-<<<<<<< HEAD
   "name": "@qwen-code/qwen-code",
   "version": "0.0.10",
-=======
-  "name": "@google/gemini-cli",
-  "version": "0.3.0",
->>>>>>> 76553622
   "engines": {
     "node": ">=20.0.0"
   },
@@ -18,11 +13,7 @@
     "url": "git+https://github.com/QwenLM/qwen-code.git"
   },
   "config": {
-<<<<<<< HEAD
     "sandboxImageUri": "ghcr.io/qwenlm/qwen-code:0.0.10"
-=======
-    "sandboxImageUri": "us-docker.pkg.dev/gemini-code-dev/gemini-cli/sandbox:0.3.0"
->>>>>>> 76553622
   },
   "scripts": {
     "start": "node scripts/start.js",
@@ -105,12 +96,8 @@
     "yargs": "^17.7.2"
   },
   "dependencies": {
-<<<<<<< HEAD
-    "node-fetch": "^3.3.2",
-=======
     "@lvce-editor/ripgrep": "^1.6.0",
     "simple-git": "^3.28.0",
->>>>>>> 76553622
     "strip-ansi": "^7.1.0"
   },
   "optionalDependencies": {
